--- conflicted
+++ resolved
@@ -13,11 +13,6 @@
   ) {
     // Set token from Bearer token in header
     token = req.headers.authorization.split(' ')[1];
-<<<<<<< HEAD
-  } else if (req.cookies.token) {
-    token = req.cookies.token;
-=======
->>>>>>> cc8c2483
   }
 
   // Make sure token exists
@@ -27,11 +22,7 @@
 
   try {
     // Verify token
-<<<<<<< HEAD
-    const decoded = await jwt.verify(token, process.env.JWT_SECRET);
-=======
     const decoded = jwt.verify(token, process.env.JWT_SECRET);
->>>>>>> cc8c2483
 
     req.user = await User.findById(decoded.id);
 
@@ -41,10 +32,7 @@
 
     next();
   } catch (err) {
-<<<<<<< HEAD
-=======
     console.log(err);
->>>>>>> cc8c2483
     return next(new ErrorResponse('Please login to access', 401));
   }
 });
